{
    "name": "cdbi",
<<<<<<< HEAD
    "version": "1.1.0",
=======
    "version": "2.0.0",
>>>>>>> f2daf8d1
    "author": "Michael Hanus <mh@informatik.uni-kiel.de>",
    "synopsis": "Libraries for type-safe database programming",
    "category": [ "Database" ],
    "dependencies": {
<<<<<<< HEAD
=======
        "base": ">= 1.0.0, < 2.0.0",
>>>>>>> f2daf8d1
        "csv" : ">= 1.0.0"
    },
    "exportedModules": [ "Database.ERD",
                         "Database.CDBI.Connection",
                         "Database.CDBI.Criteria",
                         "Database.CDBI.Description",
                         "Database.CDBI.ER",
                         "Database.CDBI.QueryTypes" ],
    "compilerCompatibility": {
        "pakcs": ">= 2.0.0",
        "kics2": ">= 2.0.0"
    },
    "license": "BSD-3-Clause",
    "licenseFile": "LICENSE",
    "source": {
        "git": "https://git.ps.informatik.uni-kiel.de/curry-packages/cdbi.git",
        "tag": "$version"
    }
}<|MERGE_RESOLUTION|>--- conflicted
+++ resolved
@@ -1,18 +1,11 @@
 {
     "name": "cdbi",
-<<<<<<< HEAD
-    "version": "1.1.0",
-=======
     "version": "2.0.0",
->>>>>>> f2daf8d1
     "author": "Michael Hanus <mh@informatik.uni-kiel.de>",
     "synopsis": "Libraries for type-safe database programming",
     "category": [ "Database" ],
     "dependencies": {
-<<<<<<< HEAD
-=======
         "base": ">= 1.0.0, < 2.0.0",
->>>>>>> f2daf8d1
         "csv" : ">= 1.0.0"
     },
     "exportedModules": [ "Database.ERD",
